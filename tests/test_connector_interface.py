##########################################################################
# Copyright (c) 2010-2022 Robert Bosch GmbH
# This program and the accompanying materials are made available under the
# terms of the Eclipse Public License 2.0 which is available at
# http://www.eclipse.org/legal/epl-2.0.
#
# SPDX-License-Identifier: EPL-2.0
##########################################################################

import multiprocessing
import threading

import pytest

from pykiso.connector import CChannel, Flasher


@pytest.fixture
def channel_obj(mocker):
    class TCChan(CChannel):
        def __init__(self, *args, **kwargs):
            super().__init__(*args, **kwargs)

        _cc_open = mocker.stub(name="_cc_open")
        _cc_close = mocker.stub(name="_cc_close")
        _cc_send = mocker.stub(name="_cc_send")
        _cc_receive = mocker.stub(name="_cc_receive")

    return TCChan


@pytest.fixture
def flasher_obj(tmp_file, mocker):
    class TFlash(Flasher):
        def __init__(self, *args, **kwargs):
            super(TFlash, self).__init__(*args, **kwargs)

        open = mocker.stub(name="open")
        close = mocker.stub(name="close")
        flash = mocker.stub(name="flash")

    return TFlash


def test_channel_constructor_thread(channel_obj):
    cc_inst = channel_obj(name="thread-channel")

    assert cc_inst.name == "thread-channel"
    assert isinstance(cc_inst._lock_tx, type(threading.RLock()))
    assert isinstance(cc_inst._lock_rx, type(threading.RLock()))
    assert isinstance(cc_inst._lock, type(threading.Lock()))

<<<<<<< HEAD
def test_cchan_abstract():
    """ensure CChannel is not instantiable"""
    with pytest.raises(TypeError):
        c = CChannel("will fail")


def test_cchan_interface(cchannel_inst, mocker):
    tracer = mocker.MagicMock()
    tracer.attach_mock(cchannel_inst._cc_open, "_cc_open")
    tracer.attach_mock(cchannel_inst._cc_close, "_cc_close")
    tracer.attach_mock(cchannel_inst._cc_receive, "_cc_receive")
    tracer.attach_mock(cchannel_inst._cc_send, "_cc_send")
    with cchannel_inst as ch:
        ch.cc_send("test")
        ch.cc_receive(0)
    expected_calls = [
        mocker.call._cc_open(),
        mocker.call._cc_send(msg="test"),
        mocker.call._cc_receive(timeout=0, size=None),
        mocker.call._cc_close(),
    ]
    print(repr(expected_calls))
    assert expected_calls == tracer.mock_calls


def test_cchannel_open_failed(mocker, cchannel_inst, rlock_mock):
    mocker.patch.object(cchannel_inst, "_lock", rlock_mock)
    with pytest.raises(ConnectionRefusedError):
        cchannel_inst.open()


def test_cchannel_cc_send_failed(mocker, cchannel_inst, rlock_mock, mock_msg):
    mocker.patch.object(cchannel_inst, "_lock", rlock_mock)
    with pytest.raises(ConnectionRefusedError):
        cchannel_inst.cc_send(mock_msg)


def test_cchannel_cc_receive_failed(mocker, cchannel_inst, rlock_mock):
    mock_acquire = mocker.patch.object(cchannel_inst, "_lock", rlock_mock)
    with pytest.raises(ConnectionRefusedError):
        receive_msg = cchannel_inst.cc_receive()
        mock_acquire.assert_called()
        assert receive_msg is None


def test_flash_abstract():
    """ensure Flasher is not instantiable"""
=======

def test_channel_constructor_mp(channel_obj):

    cc_inst = channel_obj(processing=True, name="mp-channel")

    assert cc_inst.name == "mp-channel"
    assert isinstance(cc_inst._lock_tx, type(multiprocessing.RLock()))
    assert isinstance(cc_inst._lock_rx, type(multiprocessing.RLock()))
    assert isinstance(cc_inst._lock, type(multiprocessing.Lock()))


def test_channel_context_manager(channel_obj):
    cc_inst = channel_obj(name="thread-channel")

    with cc_inst as inst:
        pass

    cc_inst._cc_open.assert_called_once()
    cc_inst._cc_close.assert_called_once()


def test_channel_context_manager_exception(mocker, channel_obj):
    cc_inst = channel_obj(name="thread-channel")
    mocker.patch.object(cc_inst, "_cc_send", side_effect=ValueError)

    with pytest.raises(ValueError):
        with cc_inst as inst:
            inst.cc_send(msg=b"\x01\x02\x03")


def test_channel_cc_send(channel_obj):
    cc_inst = channel_obj(name="thread-channel")
    cc_inst.cc_send(msg=b"\x01\x02\x03")

    cc_inst._cc_send.assert_called_with(msg=b"\x01\x02\x03", raw=False)


def test_channel_cc_receive(channel_obj):
    cc_inst = channel_obj(name="thread-channel")
    cc_inst.cc_receive()

    cc_inst._cc_receive.assert_called_with(timeout=0.1, raw=False)


def test_channel_invalid_interface():
>>>>>>> 73ba0334
    with pytest.raises(TypeError):
        CChannel()


def test_flasher_constructor_binary_missing(flasher_obj):
    with pytest.raises(TypeError):
        flash_inst = flasher_obj(name="thread-channel")


def test_flasher_constructor_binary_path_invalid(flasher_obj):
    with pytest.raises(ValueError):
        flash_inst = flasher_obj(name="thread-channel", binary="super_bynary")


def test_flasher_context_manager(mocker, flasher_obj, tmp_file):
    flash_inst = flasher_obj(name="thread-channel", binary=tmp_file)

    with flash_inst as fl:
        pass

    flash_inst.open.assert_called_once()
    flash_inst.close.assert_called_once()


def test_flasher_context_manager_exception(mocker, flasher_obj, tmp_file):
    flash_inst = flasher_obj(name="thread-channel", binary=tmp_file)
    mocker.patch.object(flash_inst, "flash", side_effect=ValueError)

    with pytest.raises(ValueError):
        with flash_inst as fl:
            fl.flash()


def test_flasher_invalid_interface():
    with pytest.raises(TypeError):
        Flasher()<|MERGE_RESOLUTION|>--- conflicted
+++ resolved
@@ -50,55 +50,6 @@
     assert isinstance(cc_inst._lock_rx, type(threading.RLock()))
     assert isinstance(cc_inst._lock, type(threading.Lock()))
 
-<<<<<<< HEAD
-def test_cchan_abstract():
-    """ensure CChannel is not instantiable"""
-    with pytest.raises(TypeError):
-        c = CChannel("will fail")
-
-
-def test_cchan_interface(cchannel_inst, mocker):
-    tracer = mocker.MagicMock()
-    tracer.attach_mock(cchannel_inst._cc_open, "_cc_open")
-    tracer.attach_mock(cchannel_inst._cc_close, "_cc_close")
-    tracer.attach_mock(cchannel_inst._cc_receive, "_cc_receive")
-    tracer.attach_mock(cchannel_inst._cc_send, "_cc_send")
-    with cchannel_inst as ch:
-        ch.cc_send("test")
-        ch.cc_receive(0)
-    expected_calls = [
-        mocker.call._cc_open(),
-        mocker.call._cc_send(msg="test"),
-        mocker.call._cc_receive(timeout=0, size=None),
-        mocker.call._cc_close(),
-    ]
-    print(repr(expected_calls))
-    assert expected_calls == tracer.mock_calls
-
-
-def test_cchannel_open_failed(mocker, cchannel_inst, rlock_mock):
-    mocker.patch.object(cchannel_inst, "_lock", rlock_mock)
-    with pytest.raises(ConnectionRefusedError):
-        cchannel_inst.open()
-
-
-def test_cchannel_cc_send_failed(mocker, cchannel_inst, rlock_mock, mock_msg):
-    mocker.patch.object(cchannel_inst, "_lock", rlock_mock)
-    with pytest.raises(ConnectionRefusedError):
-        cchannel_inst.cc_send(mock_msg)
-
-
-def test_cchannel_cc_receive_failed(mocker, cchannel_inst, rlock_mock):
-    mock_acquire = mocker.patch.object(cchannel_inst, "_lock", rlock_mock)
-    with pytest.raises(ConnectionRefusedError):
-        receive_msg = cchannel_inst.cc_receive()
-        mock_acquire.assert_called()
-        assert receive_msg is None
-
-
-def test_flash_abstract():
-    """ensure Flasher is not instantiable"""
-=======
 
 def test_channel_constructor_mp(channel_obj):
 
@@ -144,7 +95,6 @@
 
 
 def test_channel_invalid_interface():
->>>>>>> 73ba0334
     with pytest.raises(TypeError):
         CChannel()
 
