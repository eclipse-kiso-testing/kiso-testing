##########################################################################
# Copyright (c) 2010-2022 Robert Bosch GmbH
# This program and the accompanying materials are made available under the
# terms of the Eclipse Public License 2.0 which is available at
# http://www.eclipse.org/legal/epl-2.0.
#
# SPDX-License-Identifier: EPL-2.0
##########################################################################

import logging
import queue
import sys
import threading
from pykiso.interfaces.thread_auxiliary import AuxiliaryInterface
import pytest

from pykiso.connector import CChannel, ProxyCChannel
from pykiso.lib.auxiliaries.proxy_auxiliary import (
    ConfigRegistry,
    ProxyAuxiliary,
    log,
)

AUX_LIST_NAMES = ["MockAux1", "MockAux2"]
AUX_LIST_INCOMPATIBLE = ["MockAux3"]


@pytest.fixture
def mock_auxiliaries(mocker):
    class MockProxyCChannel(ProxyCChannel):
        def __init__(self, name=None, *args, **kwargs):
            self.name = name
            self.queue_in = queue.Queue()
            self.queue_out = queue.Queue()
            super(MockProxyCChannel, self).__init__(*args, **kwargs)

        _cc_open = mocker.stub(name="_cc_open")
        _cc_close = mocker.stub(name="_cc_close")
        _cc_send = mocker.stub(name="_cc_send")
        _cc_receive = mocker.stub(name="_cc_receive")
        cc_share = mocker.stub(name="cc_share")

    class MockAux1:
        def __init__(self, **kwargs):
            self.channel = MockProxyCChannel("test-cc-proxy")
            self.is_proxy_capable = True

    class MockAux2:
        def __init__(self, **kwargs):
            self.channel = MockProxyCChannel("test-cc-proxy")
            self.is_proxy_capable = True

    class MockAux3:
        def __init__(self, **kwargs):
            self.channel = MockProxyCChannel("test-cc-proxy")
            self.is_proxy_capable = False

    sys.modules["pykiso.auxiliaries.MockAux1"] = MockAux1()
    sys.modules["pykiso.auxiliaries.MockAux2"] = MockAux2()
    sys.modules["pykiso.auxiliaries.MockAux3"] = MockAux3()

    return MockProxyCChannel()


@pytest.fixture
def mock_aux_interface(mocker, mock_auxiliaries):
    class MockAuxInterface(AuxiliaryInterface):
        def __init__(self, param_1=None, param_2=None, **kwargs):
            self.param_1 = param_1
            self.param_2 = param_2
            self.channel = mock_auxiliaries
            super().__init__(
                name="mp_aux",
            )

        _create_auxiliary_instance = mocker.stub(name="_create_auxiliary_instance")
        _create_auxiliary_instance.return_value = True
        _delete_auxiliary_instance = mocker.stub(name="_delete_auxiliary_instance")
        _delete_auxiliary_instance.return_value = False
        _run_command = mocker.stub(name="_run_command")
        _abort_command = mocker.stub(name="_abort_command")
        _receive_message = mocker.stub(name="_receive_message")

    sys.modules["pykiso.auxiliaries.MockAuxInterface"] = MockAuxInterface()

    return MockAuxInterface()


def test_constructor(mocker, cchannel_inst):
    mocker.patch.object(ProxyAuxiliary, "run")

    proxy_inst = ProxyAuxiliary(cchannel_inst, [])

    assert isinstance(proxy_inst.proxy_channels, tuple)
    assert len(proxy_inst.proxy_channels) == 0


def test_auto_start_disable(mocker, cchannel_inst):
    mocker.patch.object(ProxyAuxiliary, "run")
    mock_inst_creation = mocker.patch.object(ProxyAuxiliary, "create_instance")
    mock_start = mocker.patch.object(threading.Thread, "start")

    proxy_inst = ProxyAuxiliary(cchannel_inst, [], auto_start=False)

    assert not proxy_inst.is_alive()

    proxy_inst.start()

    mock_inst_creation.assert_called_once()
    mock_start.assert_called_once()


def test_auto_start_already_running(mocker, cchannel_inst):
    mock_is_alive = mocker.patch.object(threading.Thread, "is_alive", return_value=True)

    proxy_inst = ProxyAuxiliary(cchannel_inst, [], auto_start=False)
    proxy_inst.start()

    mock_is_alive.assert_called_once()
    assert proxy_inst.is_instance is False


@pytest.mark.parametrize(
    "t_dir, t_name",
    [
        (None, None),
        (None, "mysuperlog"),
        ("", None),
        ("", "mysuperlog"),
    ],
)
def test_init_trace(mocker, t_dir, t_name):
    mocker.patch("logging.Logger.addHandler")
    mocker.patch("logging.FileHandler.__init__", return_value=None)

    logger = ProxyAuxiliary._init_trace(True, t_dir, t_name)

    assert isinstance(logger, logging.Logger)
    assert logger.isEnabledFor(logging.DEBUG)
    assert logger == logging.getLogger(f"pykiso.lib.auxiliaries.proxy_auxiliary.PROXY")


def test_init_trace_not_activate(mocker):
    logger = ProxyAuxiliary._init_trace(activate=False)

    assert logger == log


def test_get_proxy_con_valid(mocker, cchannel_inst, mock_aux_interface):
    mocker.patch.object(ProxyAuxiliary, "run")
    mocker.patch.object(ProxyAuxiliary, "_check_compatibility")

    proxy_inst = ProxyAuxiliary(cchannel_inst, [*AUX_LIST_NAMES, mock_aux_interface])

<<<<<<< HEAD
    assert len(proxy_inst.proxy_channels) == 2
    assert isinstance(proxy_inst.proxy_channels[0], ProxyCChannel)
    assert isinstance(proxy_inst.proxy_channels[1], ProxyCChannel)
=======
    assert len(proxy_inst.proxy_channels) == 3
    assert all(isinstance(items, CChannel) for items in proxy_inst.proxy_channels)
>>>>>>> 31268433


def test_get_proxy_con_invalid(mocker, caplog, cchannel_inst):
    mocker.patch.object(ProxyAuxiliary, "run")

    mocker.patch.object(ConfigRegistry, "get_auxes_alias")

    with caplog.at_level(logging.ERROR):
        proxy_inst = ProxyAuxiliary(cchannel_inst, ["not_exist_aux", "fake_aux"])

    assert "Auxiliary : not_exist_aux doesn't exist" in caplog.text
    assert "Auxiliary : fake_aux doesn't exist" in caplog.text
    assert len(proxy_inst.proxy_channels) == 0


def test_get_proxy_con_pre_load(mocker, cchannel_inst):
    mocker.patch.object(ProxyAuxiliary, "run")

    mocker.patch.object(ConfigRegistry, "get_auxes_alias", return_value="later_aux")

    class Linker:
        def __init__(self):
            self._aux_cache = AuxCache()

    class FakeAux:
        def __init__(self):
            self.channel = True
            self.is_proxy_capable = True

    class AuxCache:
        def get_instance(self, aux_name):
            return FakeAux()

    ConfigRegistry._linker = Linker()

    proxy_inst = ProxyAuxiliary(cchannel_inst, ["later_aux"])

    assert len(proxy_inst.proxy_channels) == 1
    assert isinstance(proxy_inst.proxy_channels[0], bool)


def test_check_compatibility_exception(mocker, cchannel_inst):
    mocker.patch.object(ProxyAuxiliary, "run")

    with pytest.raises(NotImplementedError):
        proxy_inst = ProxyAuxiliary(cchannel_inst, [*AUX_LIST_INCOMPATIBLE])


<<<<<<< HEAD
def test_create_auxiliary_instance_valid(mocker, cchannel_inst):
    mocker.patch.object(ProxyAuxiliary, "run")
    mocker.patch.object(ProxyCChannel, "open")

    proxy_inst = ProxyAuxiliary(cchannel_inst, [*AUX_LIST_NAMES])
    state = proxy_inst._create_auxiliary_instance()

    assert state is True
    assert proxy_inst.stop_event.is_set() is False


def test_create_auxiliary_instance_exception(mocker, cchannel_inst):
=======
@pytest.mark.parametrize(
    "side_effect_value, stop_event_set, expected_function_return",
    [
        (None, False, True),
        (ValueError(), True, False),
    ],
)
def test_create_auxiliary_instance_valid(
    mocker, cchannel_inst, side_effect_value, stop_event_set, expected_function_return
):
>>>>>>> 31268433
    mocker.patch.object(ProxyAuxiliary, "run")
    mocker.patch.object(CChannel, "open", side_effect=side_effect_value)

    proxy_inst = ProxyAuxiliary(cchannel_inst, [*AUX_LIST_NAMES])
    state = proxy_inst._create_auxiliary_instance()

<<<<<<< HEAD
    assert state is False
    assert proxy_inst.stop_event.is_set() is True


def test_delete_auxiliary_instance_valid(mocker, caplog, cchannel_inst):
    mocker.patch.object(ProxyAuxiliary, "run")
    mocker.patch.object(ProxyCChannel, "close")

    with caplog.at_level(logging.INFO):
        proxy_inst = ProxyAuxiliary(cchannel_inst, [*AUX_LIST_NAMES])
        state = proxy_inst._delete_auxiliary_instance()

    assert "Delete auxiliary instance" in caplog.text
    assert state is True
=======
    assert state is expected_function_return
    assert proxy_inst.stop_event.is_set() is stop_event_set
>>>>>>> 31268433


@pytest.mark.parametrize(
    "side_effect_value, log_level, expected_log",
    [
        (None, logging.INFO, "Delete auxiliary instance"),
        (ValueError(), logging.ERROR, "Error encouting during channel closure"),
    ],
)
def test_delete_auxiliary_instance(
    mocker, caplog, cchannel_inst, side_effect_value, log_level, expected_log
):
    mocker.patch.object(ProxyAuxiliary, "run")
<<<<<<< HEAD
    mocker.patch.object(ProxyCChannel, "close", side_effect=ValueError())
=======
    mocker.patch.object(CChannel, "close", side_effect=side_effect_value)
>>>>>>> 31268433

    with caplog.at_level(log_level):
        proxy_inst = ProxyAuxiliary(cchannel_inst, [*AUX_LIST_NAMES])
        state = proxy_inst._delete_auxiliary_instance()

    assert expected_log in caplog.text
    assert state is True


def test_abort_command(mocker, cchannel_inst):
    mocker.patch.object(ProxyAuxiliary, "run")
    proxy_inst = ProxyAuxiliary(cchannel_inst, [])
    ret_state = proxy_inst._abort_command()
    assert ret_state is True


@pytest.mark.parametrize(
    "message, source",
    [
        (b"\x12\x34\x56", 0x545),
        (b"\x12\x34\x56\x12\x34\x56", None),
    ],
)
def test_receive_message_valid(
    mocker, cchannel_inst, mock_auxiliaries, message, source
):
    mocker.patch.object(ProxyAuxiliary, "run")
    mocker.patch.object(CChannel, "cc_receive", return_value=(message, source))

    proxy_inst = ProxyAuxiliary(cchannel_inst, [*AUX_LIST_NAMES])
    proxy_inst._receive_message()

    link_aux_1 = sys.modules["pykiso.auxiliaries.MockAux1"]
    link_aux_2 = sys.modules["pykiso.auxiliaries.MockAux2"]

    recv_aux1 = link_aux_1.channel.queue_out.get()
    recv_aux2 = link_aux_2.channel.queue_out.get()

    msg_1, source_1 = recv_aux1
    msg_2, source_2 = recv_aux2

    assert isinstance(recv_aux1, list)
    assert isinstance(recv_aux2, list)
    assert msg_1 == message
    assert source_1 == source
    assert msg_2 == message
    assert source_2 == source


def test_receive_message_no_message(mocker, cchannel_inst, mock_auxiliaries):
    mocker.patch.object(ProxyAuxiliary, "run")
    mocker.patch.object(ProxyCChannel, "cc_receive", return_value=(None, None))

    proxy_inst = ProxyAuxiliary(cchannel_inst, [*AUX_LIST_NAMES])
    proxy_inst._receive_message()

    link_aux_1 = sys.modules["pykiso.auxiliaries.MockAux1"]
    link_aux_2 = sys.modules["pykiso.auxiliaries.MockAux2"]

    assert link_aux_1.channel.queue_out.empty()
    assert link_aux_2.channel.queue_out.empty()


def test_receive_message_exception(mocker, caplog, cchannel_inst):
    mocker.patch.object(ProxyAuxiliary, "run")
    mocker.patch.object(ProxyCChannel, "cc_receive", side_effect=ValueError())

    with caplog.at_level(logging.ERROR):
        proxy_inst = ProxyAuxiliary(cchannel_inst, [*AUX_LIST_NAMES])
        proxy_inst._receive_message()

    assert "encountered error while receiving message via" in caplog.text


@pytest.mark.parametrize(
    "raw_message",
    [
        {"msg": b"\x12\x34\x56", "remote_id": 0x545},
        {"msg": b"\x12\x34", "remote_id": 0x001},
        {"msg": b"\x12\x34\x12\x34\x56", "remote_id": None},
    ],
)
def test_dispatch_command(mocker, cchannel_inst, mock_auxiliaries, raw_message):
    mocker.patch.object(ProxyAuxiliary, "run")

    proxy_inst = ProxyAuxiliary(cchannel_inst, [*AUX_LIST_NAMES])

    conn_use = sys.modules["pykiso.auxiliaries.MockAux1"].channel
    conn_not_use = sys.modules["pykiso.auxiliaries.MockAux2"].channel

    proxy_inst._dispatch_command(conn_use, raw_message)

    conn_not_use.cc_share.assert_called_with(raw_message)


def test_run_command(mocker, cchannel_inst, mock_auxiliaries):
    mocker.patch.object(ProxyAuxiliary, "run")
    mock_dispatch = mocker.patch.object(ProxyAuxiliary, "_dispatch_command")

    proxy_inst = ProxyAuxiliary(cchannel_inst, [*AUX_LIST_NAMES])

    conn_1 = sys.modules["pykiso.auxiliaries.MockAux2"].channel
    conn_2 = sys.modules["pykiso.auxiliaries.MockAux1"].channel

    command_1 = ((), {"msg": b"\x12\x34\x56", "remote_id": 0x512})
    command_2 = ((), {"msg": b"\x12", "remote_id": None})
    command_3 = ((), {"msg": b"\x12\x34\x56\x78", "remote_id": 0x56})

    conn_1.queue_in.put(command_1)
    conn_1.queue_in.put(command_2)
    conn_2.queue_in.put(command_3)

    proxy_inst._run_command()
    proxy_inst._run_command()

    mock_dispatch.assert_called()
    proxy_inst.channel._cc_send.assert_called_with(
        msg=command_2[1]["msg"], remote_id=command_2[1]["remote_id"]
    )


def test_run(mocker, cchannel_inst, mock_auxiliaries):
    mock_create = mocker.patch.object(
        ProxyAuxiliary, "_create_auxiliary_instance", return_value=True
    )
    mock_delete = mocker.patch.object(
        ProxyAuxiliary, "_delete_auxiliary_instance", return_value=True
    )
    mock_run_cmd = mocker.patch.object(ProxyAuxiliary, "_run_command")
    mock_recv = mocker.patch.object(ProxyAuxiliary, "_receive_message")

    # Start the Proxy's thread
    proxy_inst = ProxyAuxiliary(cchannel_inst, [*AUX_LIST_NAMES])
    proxy_inst.start()
    proxy_inst.create_instance()

    assert proxy_inst.is_instance is True
    mock_create.assert_called_once()

    proxy_inst.delete_instance()
    proxy_inst.stop()

    assert proxy_inst.is_instance is False
    mock_delete.assert_called_once()
    mock_run_cmd.assert_called()
    mock_recv.assert_called()<|MERGE_RESOLUTION|>--- conflicted
+++ resolved
@@ -152,14 +152,9 @@
 
     proxy_inst = ProxyAuxiliary(cchannel_inst, [*AUX_LIST_NAMES, mock_aux_interface])
 
-<<<<<<< HEAD
-    assert len(proxy_inst.proxy_channels) == 2
+    assert len(proxy_inst.proxy_channels) == 3
     assert isinstance(proxy_inst.proxy_channels[0], ProxyCChannel)
     assert isinstance(proxy_inst.proxy_channels[1], ProxyCChannel)
-=======
-    assert len(proxy_inst.proxy_channels) == 3
-    assert all(isinstance(items, CChannel) for items in proxy_inst.proxy_channels)
->>>>>>> 31268433
 
 
 def test_get_proxy_con_invalid(mocker, caplog, cchannel_inst):
@@ -208,20 +203,6 @@
         proxy_inst = ProxyAuxiliary(cchannel_inst, [*AUX_LIST_INCOMPATIBLE])
 
 
-<<<<<<< HEAD
-def test_create_auxiliary_instance_valid(mocker, cchannel_inst):
-    mocker.patch.object(ProxyAuxiliary, "run")
-    mocker.patch.object(ProxyCChannel, "open")
-
-    proxy_inst = ProxyAuxiliary(cchannel_inst, [*AUX_LIST_NAMES])
-    state = proxy_inst._create_auxiliary_instance()
-
-    assert state is True
-    assert proxy_inst.stop_event.is_set() is False
-
-
-def test_create_auxiliary_instance_exception(mocker, cchannel_inst):
-=======
 @pytest.mark.parametrize(
     "side_effect_value, stop_event_set, expected_function_return",
     [
@@ -232,32 +213,14 @@
 def test_create_auxiliary_instance_valid(
     mocker, cchannel_inst, side_effect_value, stop_event_set, expected_function_return
 ):
->>>>>>> 31268433
     mocker.patch.object(ProxyAuxiliary, "run")
     mocker.patch.object(CChannel, "open", side_effect=side_effect_value)
 
     proxy_inst = ProxyAuxiliary(cchannel_inst, [*AUX_LIST_NAMES])
     state = proxy_inst._create_auxiliary_instance()
 
-<<<<<<< HEAD
-    assert state is False
-    assert proxy_inst.stop_event.is_set() is True
-
-
-def test_delete_auxiliary_instance_valid(mocker, caplog, cchannel_inst):
-    mocker.patch.object(ProxyAuxiliary, "run")
-    mocker.patch.object(ProxyCChannel, "close")
-
-    with caplog.at_level(logging.INFO):
-        proxy_inst = ProxyAuxiliary(cchannel_inst, [*AUX_LIST_NAMES])
-        state = proxy_inst._delete_auxiliary_instance()
-
-    assert "Delete auxiliary instance" in caplog.text
-    assert state is True
-=======
     assert state is expected_function_return
     assert proxy_inst.stop_event.is_set() is stop_event_set
->>>>>>> 31268433
 
 
 @pytest.mark.parametrize(
@@ -271,11 +234,7 @@
     mocker, caplog, cchannel_inst, side_effect_value, log_level, expected_log
 ):
     mocker.patch.object(ProxyAuxiliary, "run")
-<<<<<<< HEAD
-    mocker.patch.object(ProxyCChannel, "close", side_effect=ValueError())
-=======
     mocker.patch.object(CChannel, "close", side_effect=side_effect_value)
->>>>>>> 31268433
 
     with caplog.at_level(log_level):
         proxy_inst = ProxyAuxiliary(cchannel_inst, [*AUX_LIST_NAMES])
