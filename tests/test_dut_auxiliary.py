--- conflicted
+++ resolved
@@ -8,169 +8,8 @@
 ##########################################################################
 
 import logging
-<<<<<<< HEAD
+import threading
 from typing import Optional
-
-import pytest
-
-from pykiso.interfaces.thread_auxiliary import AuxiliaryInterface
-from pykiso.lib.auxiliaries.dut_auxiliary import DUTAuxiliary
-from pykiso.lib.connectors.cc_rtt_segger import CCRttSegger
-from pykiso.message import Message, MessageType
-from pykiso.types import MsgType
-
-
-class MockCChanel:
-    def __init__(self, msg: Message = None):
-        self.msg = msg
-
-    def open(self):
-        pass
-
-    def close(self):
-        pass
-
-    def _cc_open(self):
-        pass
-
-    def _cc_close(self):
-        pass
-
-    def _cc_send(self, msg: MsgType, raw: bool = False):
-        pass
-
-    def _cc_receive(
-        self, timeout: float = 0.1, raw: bool = False, size: Optional[int] = None
-    ):
-        return {"msg": self.msg}
-
-    def cc_send(self, msg: MsgType, raw: bool = False):
-        pass
-
-    def cc_receive(
-        self, timeout: float = 0.1, raw: bool = False, size: Optional[int] = None
-    ):
-        return {"msg": self.msg}
-
-
-class MockFlasher:
-    def __init__(self, is_flashed=True):
-        self.is_flashed = is_flashed
-
-    def __enter__(self):
-        self.open()
-        return self
-
-    def __exit__(self, typ, value, traceback):
-        self.close()
-        if value is not None:
-            raise value
-
-    def open(self):
-        if not self.is_flashed:
-            raise Exception("An exception occurred in open method")
-        else:
-            pass
-
-    def close(self):
-        pass
-
-    def flash(self):
-        if not self.is_flashed:
-            raise Exception("An exception occurred in close method")
-        else:
-            pass
-
-
-def test_dut_auxiliary_init(mocker):
-    """Test the constructor with the connector and the flasher"""
-    com = MockCChanel()
-    flash = MockFlasher()
-
-    mocker.patch.object(AuxiliaryInterface, "start")
-    auxiliary = DUTAuxiliary("connector", com, flash)
-
-    assert not auxiliary.is_proxy_capable
-    assert auxiliary.channel == com
-    assert auxiliary.flash == flash
-    assert not auxiliary._is_suspend
-
-
-def test_dut_auxiliary_init_com_only(mocker):
-    """Test the constructor with the connector only"""
-
-    com = MockCChanel()
-
-    mocker.patch.object(AuxiliaryInterface, "start")
-    auxiliary = DUTAuxiliary("connector", com)
-
-    assert auxiliary.channel == com
-    assert auxiliary.flash is None
-
-
-def test_create_auxiliary_instance(mocker):
-    """Test create the auxiliary instance with success with the connector and the flasher"""
-
-    com = MockCChanel()
-    flash = MockFlasher()
-
-    mocker.patch.object(AuxiliaryInterface, "start")
-    auxiliary = DUTAuxiliary("connector", com, flash)
-
-    mocker.patch.object(DUTAuxiliary, "_send_ping_command", return_value=True)
-    is_instantiated = auxiliary._create_auxiliary_instance()
-
-    assert is_instantiated is True
-
-
-def test_create_auxiliary_instance_fail_ping_pong(mocker):
-    """Test fail to create the auxiliary instance with the connector and the flasher due to ping-pong"""
-
-    com = MockCChanel()
-    flash = MockFlasher()
-
-    mocker.patch.object(AuxiliaryInterface, "start")
-    auxiliary = DUTAuxiliary("connector", com, flash)
-
-    mocker.patch.object(DUTAuxiliary, "_send_ping_command", return_value=False)
-    is_instantiated = auxiliary._create_auxiliary_instance()
-
-    assert is_instantiated is False
-
-
-def test_create_auxiliary_instance_fail_flash(mocker):
-    """Test fail to create the auxiliary instance with the connector and the flasher due to flash"""
-
-    com = MockCChanel()
-    flash = MockFlasher(is_flashed=False)
-
-    mocker.patch.object(AuxiliaryInterface, "start")
-    auxiliary = DUTAuxiliary("connector", com, flash)
-
-    mocker.patch.object(DUTAuxiliary, "_send_ping_command", return_value=True)
-    is_instantiated = auxiliary._create_auxiliary_instance()
-
-    assert is_instantiated is False
-
-
-def test_create_auxiliary_instance_com_only(mocker):
-    """Test create the auxiliary instance with success with the connector only"""
-
-    com = MockCChanel()
-
-    mocker.patch.object(AuxiliaryInterface, "start")
-    auxiliary = DUTAuxiliary("connector", com)
-
-    mocker.patch.object(DUTAuxiliary, "_send_ping_command", return_value=True)
-    is_instantiated = auxiliary._create_auxiliary_instance()
-
-    assert is_instantiated is True
-
-
-def test_create_auxiliary_instance_com_only_fail_ping_pong(mocker):
-    """Test fail to create the auxiliary instance with the connector only due to ping-pong"""
-=======
-import threading
 
 import pytest
 
@@ -183,7 +22,6 @@
     message,
     queue,
 )
->>>>>>> 73ba0334
 
 
 @pytest.fixture
@@ -210,9 +48,7 @@
 
 def test_create_auxiliary_instance_flasher_fail(mocker, aux_inst):
     mocker.patch.object(aux_inst.flash, "open", side_effect=AssertionError)
-
     state = aux_inst._create_auxiliary_instance()
-
     assert state is False
 
 
