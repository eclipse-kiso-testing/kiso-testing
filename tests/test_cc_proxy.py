--- conflicted
+++ resolved
@@ -57,12 +57,7 @@
 def test_cc_receive(timeout, raw_response):
     with CCProxy() as proxy_inst:
         proxy_inst.queue_out.put(raw_response)
-<<<<<<< HEAD
         resp = proxy_inst._cc_receive(timeout)
-=======
-        resp = proxy_inst._cc_receive(timeout, raw)
-
->>>>>>> 73ba0334
         assert resp["msg"] == raw_response["msg"]
         assert resp["remote_id"] == raw_response["remote_id"]
 
