--- conflicted
+++ resolved
@@ -36,12 +36,6 @@
 refactor/redesign of the device under test auxiliary to fit with the brand new double
 threaded auxiliary interface
 
-<<<<<<< HEAD
-
-Instrument Auxiliary adaption
-^^^^^^^^^^^^^^^^^^^^^^^^^^^^^
-adapt the instrument auxiliary to fit with the brand new double threaded auxiliary interface
-=======
 Record Auxiliary adaption
 ^^^^^^^^^^^^^^^^^^^^^^^^^
 adapt the record auxiliary to fit with the brand new double threaded auxiliary interface
@@ -49,4 +43,7 @@
 Acroname Auxiliary adaption
 ^^^^^^^^^^^^^^^^^^^^^^^^^^^
 adapt the acroname auxiliary to fit with the brand new double threaded auxiliary interface
->>>>>>> 4dade8b2
+
+Instrument Auxiliary adaption
+^^^^^^^^^^^^^^^^^^^^^^^^^^^^^
+adapt the instrument auxiliary to fit with the brand new double threaded auxiliary interface