Version ongoing
---------------

WARNING
^^^^^^^
pykiso_to_pytest will generate none working contest.py until ticket `fix pykiso to pytest <https://github.com/eclipse/kiso-testing/issues/76>`__  is merged and finished.


Tool for test suites tags analysis
^^^^^^^^^^^^^^^^^^^^^^^^^^^^^^^^^^
See :ref:`show_tag`

Double Threaded Auxiliary Interface
^^^^^^^^^^^^^^^^^^^^^^^^^^^^^^^^^^^
Implement a brand new interface using two threads, one for the transmission
and one for the reception.

Proxy Auxiliary adaption
^^^^^^^^^^^^^^^^^^^^^^^^
refactor code of the proxy auxiliary to fit with the brand new double threaded
auxiliary interface.
Add useful decorators for common behaviors open_connector, close_connector, flash_target.

CCProxy channel adaption
^^^^^^^^^^^^^^^^^^^^^^^^
Add thread-safe callback subscription mechanism to fit with the brand new
double threaded auxiliary interface

Communication Auxiliary adaption
^^^^^^^^^^^^^^^^^^^^^^^^^^^^^^^^
refactor code of the communication auxiliary to fit with the brand new double
threaded auxiliary interface

DUT Auxiliary adaption
^^^^^^^^^^^^^^^^^^^^^^
refactor/redesign of the device under test auxiliary to fit with the brand new double
threaded auxiliary interface

<<<<<<< HEAD
Acroname Auxiliary adaption
^^^^^^^^^^^^^^^^^^^^^^^^^^^
adapt the acroname auxiliary to fit with the brand new double threaded auxiliary interface
=======
Record Auxiliary adaption
^^^^^^^^^^^^^^^^^^^^^^^^^
adapt the record auxiliary to fit with the brand new double threaded auxiliary interface
>>>>>>> 712b7ae5
<|MERGE_RESOLUTION|>--- conflicted
+++ resolved
@@ -36,12 +36,10 @@
 refactor/redesign of the device under test auxiliary to fit with the brand new double
 threaded auxiliary interface
 
-<<<<<<< HEAD
-Acroname Auxiliary adaption
-^^^^^^^^^^^^^^^^^^^^^^^^^^^
-adapt the acroname auxiliary to fit with the brand new double threaded auxiliary interface
-=======
 Record Auxiliary adaption
 ^^^^^^^^^^^^^^^^^^^^^^^^^
 adapt the record auxiliary to fit with the brand new double threaded auxiliary interface
->>>>>>> 712b7ae5
+
+Acroname Auxiliary adaption
+^^^^^^^^^^^^^^^^^^^^^^^^^^^
+adapt the acroname auxiliary to fit with the brand new double threaded auxiliary interface