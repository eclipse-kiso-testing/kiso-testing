--- conflicted
+++ resolved
@@ -8,7 +8,12 @@
 provided. A folder can also be passed in which case separate log files will
 be created with the corresponding YAML name.
 
-<<<<<<< HEAD
+Improved Report name
+^^^^^^^^^^^^^^^^^^^^
+
+For trace ability the report name will now also include the name of the
+used config file.
+
 Entirely hidden Proxy Auxiliary
 ^^^^^^^^^^^^^^^^^^^^^^^^^^^^^^^
 
@@ -22,12 +27,4 @@
 Afterwards, the shared communication channel can be opened and closed by respectively
 starting one of the auxiliaries and stopping all of the auxiliaries.
 
-For more information, please refer to :ref:`sharing_a_cchan`.
-=======
-
-Improved Report name
-^^^^^^^^^^^^^^^^^^^^
-
-For trace ability the report name will now also include the name of the
-used config file.
->>>>>>> f0deae6f
+For more information, please refer to :ref:`sharing_a_cchan`.