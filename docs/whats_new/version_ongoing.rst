Version ongoing
---------------

WARNING
^^^^^^^
pykiso_to_pytest will generate none working contest.py until ticket `fix pykiso to pytest <https://github.com/eclipse/kiso-testing/issues/76>`__  is merged and finished.


Tool for test suites tags analysis
^^^^^^^^^^^^^^^^^^^^^^^^^^^^^^^^^^
See :ref:`show_tag`

Double Threaded Auxiliary Interface
^^^^^^^^^^^^^^^^^^^^^^^^^^^^^^^^^^^
Implement a brand new interface using two threads, one for the transmission
and one for the reception.

Currently adapted modules:
- Proxy Auxiliary
- CCProxy channel
- Communication Auxiliary
- DUT Auxiliary
- Record Auxiliary
- Acroname Auxiliary

There is not API changes, therefor, as user, your tests should not be affected.

Agnostic CCSocketCan
^^^^^^^^^^^^^^^^^^^^
Incompatibilities with the agnostic proxy are now resolved. You should be able to use it again.

Tester Present Sender
^^^^^^^^^^^^^^^^^^^^^
<<<<<<< HEAD
Add a context manager, tester present sender, that send cyclic tester present
frames to keep UDS session alive more than 5 seconds

See :ref:`uds_auxiliary`
=======
Add a context manager, tester present sender, to keep a UDS session open for
more than 5 seconds.
See :ref:`uds_auxiliary`

RTT connector log folder creation
^^^^^^^^^^^^^^^^^^^^^^^^^^^^^^^^^
RTT connector now creates a log folder if it does not exist instead of throwing an error.
>>>>>>> e5c66f65
<|MERGE_RESOLUTION|>--- conflicted
+++ resolved
@@ -31,17 +31,11 @@
 
 Tester Present Sender
 ^^^^^^^^^^^^^^^^^^^^^
-<<<<<<< HEAD
 Add a context manager, tester present sender, that send cyclic tester present
 frames to keep UDS session alive more than 5 seconds
 
 See :ref:`uds_auxiliary`
-=======
-Add a context manager, tester present sender, to keep a UDS session open for
-more than 5 seconds.
-See :ref:`uds_auxiliary`
 
 RTT connector log folder creation
 ^^^^^^^^^^^^^^^^^^^^^^^^^^^^^^^^^
-RTT connector now creates a log folder if it does not exist instead of throwing an error.
->>>>>>> e5c66f65
+RTT connector now creates a log folder if it does not exist instead of throwing an error.