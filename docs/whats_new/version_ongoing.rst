--- conflicted
+++ resolved
@@ -31,12 +31,6 @@
 refactor code of the communication auxiliary to fit with the brand new double
 threaded auxiliary interface
 
-<<<<<<< HEAD
-Tester Present Sender
-^^^^^^^^^^^^^^^^^^^^^
-Add a context manager, tester present sender, to keep a UDS session open for
-more than 5 seconds
-=======
 DUT Auxiliary adaption
 ^^^^^^^^^^^^^^^^^^^^^^
 refactor/redesign of the device under test auxiliary to fit with the brand new double
@@ -49,4 +43,8 @@
 Acroname Auxiliary adaption
 ^^^^^^^^^^^^^^^^^^^^^^^^^^^
 adapt the acroname auxiliary to fit with the brand new double threaded auxiliary interface
->>>>>>> 44ff7ff0
+
+Tester Present Sender
+^^^^^^^^^^^^^^^^^^^^^
+Add a context manager, tester present sender, to keep a UDS session open for
+more than 5 seconds
