Version ongoing
---------------

<<<<<<< HEAD
New expand and collapse buttons for the StepReport
^^^^^^^^^^^^^^^^^^^^^^^^^^^^^^^^^^^^^^^^^^^^^^^^^^

Added buttons to expand or collapse all or all failed tests.
=======
Pytest integration
^^^^^^^^^^^^^^^^^^

Pykiso test suites can now be run without any further change with ``pytest``.

For more information please refer to :ref:`pytest_integration`.

Connect to serial devices via pid/vid
^^^^^^^^^^^^^^^^^^^^^^^^^^^^^^^^^^^^^

Added the possibility to connect to serial devices using pid and vid.

Timestamp in pykiso message dictionary
^^^^^^^^^^^^^^^^^^^^^^^^^^^^^^^^^^^^^^

Added the timestamp to the pykiso message dictionary for CAN dongles.
>>>>>>> b719cea6
<|MERGE_RESOLUTION|>--- conflicted
+++ resolved
@@ -1,12 +1,11 @@
 Version ongoing
 ---------------
 
-<<<<<<< HEAD
 New expand and collapse buttons for the StepReport
 ^^^^^^^^^^^^^^^^^^^^^^^^^^^^^^^^^^^^^^^^^^^^^^^^^^
 
 Added buttons to expand or collapse all or all failed tests.
-=======
+
 Pytest integration
 ^^^^^^^^^^^^^^^^^^
 
@@ -22,5 +21,4 @@
 Timestamp in pykiso message dictionary
 ^^^^^^^^^^^^^^^^^^^^^^^^^^^^^^^^^^^^^^
 
-Added the timestamp to the pykiso message dictionary for CAN dongles.
->>>>>>> b719cea6
+Added the timestamp to the pykiso message dictionary for CAN dongles.