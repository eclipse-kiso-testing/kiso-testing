Version ongoing
---------------

WARNING
^^^^^^^
pykiso_to_pytest will generate none working contest.py until ticket `fix pykiso to pytest <https://github.com/eclipse/kiso-testing/issues/76>`__  is merged and finished.


Tool for test suites tags analysis
^^^^^^^^^^^^^^^^^^^^^^^^^^^^^^^^^^
See :ref:`show_tag`

Double Threaded Auxiliary Interface
^^^^^^^^^^^^^^^^^^^^^^^^^^^^^^^^^^^
Implement a brand new interface using two threads, one for the transmission
and one for the reception.

Currently adapted modules:
- Proxy Auxiliary
- CCProxy channel
- Communication Auxiliary
- DUT Auxiliary
- Record Auxiliary
- Acroname Auxiliary

There is not API changes, therefor, as user, your tests should not be affected.

Agnostic CCSocketCan
^^^^^^^^^^^^^^^^^^^^
Incompatibilities with the agnostic proxy are now resolved. You should be able to use it again.

Tester Present Sender
^^^^^^^^^^^^^^^^^^^^^
Add a context manager, tester present sender, that send cyclic tester present
frames to keep UDS session alive more than 5 seconds

See :ref:`uds_auxiliary`

RTT connector log folder creation
^^^^^^^^^^^^^^^^^^^^^^^^^^^^^^^^^

RTT connector now creates a log folder if it does not exist instead of throwing an error.

Communication Auxiliary
^^^^^^^^^^^^^^^^^^^^^^^
To save on memory, the communication auxiliary does not collect received messages automatically anymore.
The functionality is now available with the context manager ``collect_messages``.

See :ref:`examples/templates/suite_com/test_com.py`

The collected messages by the Communication auxiliary can still be cleared with the API method
:py:meth`~pykiso.lib.auxiliaries.communication_auxiliary.CommunicationAuxiliary.clear_buffer`

See :ref:`communication_auxiliary`

<<<<<<< HEAD
Configurable waiting for send_uds_raw
^^^^^^^^^^^^^^^^^^^^^^^^^^^^^^^^^^^^^
To avoid extra waiting time during long/heavy UDS data exchange(flashing) expose
the parameter tpWaitTime from kiso-testing-python-uds for uds auxilary send_uds_raw
method

See :ref:`uds_auxiliary`
=======
DUT Auxiliary adaption
^^^^^^^^^^^^^^^^^^^^^^
refactor/redesign of the device under test auxiliary to fit with the brand new double
threaded auxiliary interface

Record Auxiliary adaption
^^^^^^^^^^^^^^^^^^^^^^^^^
adapt the record auxiliary to fit with the brand new double threaded auxiliary interface

Acroname Auxiliary adaption
^^^^^^^^^^^^^^^^^^^^^^^^^^^
adapt the acroname auxiliary to fit with the brand new double threaded auxiliary interface

Agnostic tag call
^^^^^^^^^^^^^^^^^
Instead of having only the 2 tags "variant" and "branch_level" to select tests, users
can now set any tagname.

See: :ref:`define_test_information` for more details.
>>>>>>> 39cf77d8
<|MERGE_RESOLUTION|>--- conflicted
+++ resolved
@@ -53,15 +53,6 @@
 
 See :ref:`communication_auxiliary`
 
-<<<<<<< HEAD
-Configurable waiting for send_uds_raw
-^^^^^^^^^^^^^^^^^^^^^^^^^^^^^^^^^^^^^
-To avoid extra waiting time during long/heavy UDS data exchange(flashing) expose
-the parameter tpWaitTime from kiso-testing-python-uds for uds auxilary send_uds_raw
-method
-
-See :ref:`uds_auxiliary`
-=======
 DUT Auxiliary adaption
 ^^^^^^^^^^^^^^^^^^^^^^
 refactor/redesign of the device under test auxiliary to fit with the brand new double
@@ -81,4 +72,11 @@
 can now set any tagname.
 
 See: :ref:`define_test_information` for more details.
->>>>>>> 39cf77d8
+
+Configurable waiting for send_uds_raw
+^^^^^^^^^^^^^^^^^^^^^^^^^^^^^^^^^^^^^
+To avoid extra waiting time during long/heavy UDS data exchange(flashing) expose
+the parameter tpWaitTime from kiso-testing-python-uds for uds auxilary send_uds_raw
+method
+
+See :ref:`uds_auxiliary`