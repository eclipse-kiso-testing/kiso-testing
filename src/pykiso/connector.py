##########################################################################
# Copyright (c) 2010-2022 Robert Bosch GmbH
# This program and the accompanying materials are made available under the
# terms of the Eclipse Public License 2.0 which is available at
# http://www.eclipse.org/legal/epl-2.0.
#
# SPDX-License-Identifier: EPL-2.0
##########################################################################

"""
Interface Definition for Connectors, CChannels and Flasher
**********************************************************

:module: connector

:synopsis: Interface for a channel

.. currentmodule:: connector


"""
import abc
import multiprocessing
import pathlib
import threading
from typing import Optional

from .types import MsgType, PathType


class Connector(abc.ABC):
    """Abstract interface for all connectors to inherit from.

    Defines hooks for opening and closing the connector and
    also defines a contextmanager interface."""

    def __init__(self, name: str = None):
        """Constructor.

        :param name: alias for the connector, used for ``repr`` and logging.
        """
        super().__init__()
        self.name = name

    def __repr__(self):
        name = self.name
        repr_ = super().__repr__()
        if name:
            repr_ = repr_[:1] + f"{name} is " + repr_[1:]
        return repr_

    def __enter__(self):
        self.open()
        return self

    def __exit__(self, typ, value, traceback):
        self.close()
        if value is not None:
            raise value

    @abc.abstractmethod
    def open(self):
        """Initialise the Connector."""
        pass

    @abc.abstractmethod
    def close(self):
        """Close the connector, freeing resources."""
        pass


class CChannel(Connector):
    """Abstract class for coordination channel."""

    def __init__(self, processing=False, **kwargs: dict) -> None:
        """Constructor.

        :param processing: if multiprocessing object is used.
        """
        super().__init__(**kwargs)
        if processing:
            self._lock_tx = multiprocessing.RLock()
            self._lock_rx = multiprocessing.RLock()
            self._lock = multiprocessing.Lock()
        else:
            self._lock_tx = threading.RLock()
            self._lock_rx = threading.RLock()
            self._lock = threading.Lock()

    def open(self) -> None:
        """Open a thread-safe channel."""
        with self._lock:
            self._cc_open()

    def close(self) -> None:
        """Close a thread-safe channel."""
        with self._lock:
            self._cc_close()

<<<<<<< HEAD
    def cc_send(self, msg: MsgType, **kwargs):
=======
    def cc_send(self, msg: MsgType, raw: bool = False, **kwargs) -> None:
>>>>>>> 73ba0334
        """Send a thread-safe message on the channel and wait for an acknowledgement.

        :param msg: message to send
        :param raw: should the message be converted as pykiso.Message
            or sent as it is
        :param kwargs: named arguments
        """
<<<<<<< HEAD
        # TODO should block be a parameter?
        if self._lock.acquire(False):
            self._cc_send(msg=msg, **kwargs)
        else:
            raise ConnectionRefusedError
        self._lock.release()
=======
        with self._lock_tx:
            self._cc_send(msg=msg, raw=raw, **kwargs)
>>>>>>> 73ba0334

    def cc_receive(self, timeout: float = 0.1, size: Optional[int] = None) -> dict:
        """Read a thread-safe message on the channel and send an acknowledgement.

        :param timeout: time in second to wait for reading a message
<<<<<<< HEAD
        :param size: size of the message to receive
=======
        :param raw: should the message be returned as pykiso.Message or
            sent as it is
>>>>>>> 73ba0334

        :return: the received message
        """
<<<<<<< HEAD
        received_message = None
        if self._lock.acquire(False):
            # Store received message
            received_message = self._cc_receive(timeout=timeout, size=size)
        else:
            raise ConnectionRefusedError
        self._lock.release()
        return received_message
=======
        with self._lock_rx:
            return self._cc_receive(timeout=timeout, raw=raw)
>>>>>>> 73ba0334

    @abc.abstractmethod
    def _cc_open(self) -> None:
        """Open the channel."""
        pass

    @abc.abstractmethod
    def _cc_close(self) -> None:
        """Close the channel."""
        pass

    @abc.abstractmethod
    def _cc_send(self, msg: MsgType, **kwargs) -> None:
        """Sends the message on the channel.

        :param msg: Message to send out
        :param kwargs: named arguments
        """
        pass

    @abc.abstractmethod
    def _cc_receive(self, timeout: float, size: Optional[int] = None) -> dict:
        """How to receive something from the channel.

        :param timeout: Time to wait in second for a message to be received

        :return: message.Message() - If one received / None - If not
        """
        pass


class Flasher(Connector):
    """Interface for devices that can flash firmware on our targets."""

    def __init__(self, binary: PathType = None, **kwargs):
        """Constructor.

        :param binary: binary firmware file

        :raise ValueError: if binary doesn't exist or is not a file
        :raise TypeError: if given binary is None
        """
        super().__init__(**kwargs)
        if binary is not None:
            binary = pathlib.Path(binary).resolve()  # force an absolute path
            if binary.exists() and binary.is_file():
                self.binary = binary
            else:
                raise ValueError(
                    f"'binary' must be a path-like object to an existing file (got {binary})"
                )
        else:
            raise TypeError("'binary' must be a path-like object, not None")

    @abc.abstractmethod
    def flash(self):
        """Flash firmware on the target."""
        pass<|MERGE_RESOLUTION|>--- conflicted
+++ resolved
@@ -97,56 +97,25 @@
         with self._lock:
             self._cc_close()
 
-<<<<<<< HEAD
-    def cc_send(self, msg: MsgType, **kwargs):
-=======
-    def cc_send(self, msg: MsgType, raw: bool = False, **kwargs) -> None:
->>>>>>> 73ba0334
+    def cc_send(self, msg: MsgType, **kwargs) -> None:
         """Send a thread-safe message on the channel and wait for an acknowledgement.
 
         :param msg: message to send
-        :param raw: should the message be converted as pykiso.Message
-            or sent as it is
         :param kwargs: named arguments
         """
-<<<<<<< HEAD
-        # TODO should block be a parameter?
-        if self._lock.acquire(False):
+        with self._lock_tx:
             self._cc_send(msg=msg, **kwargs)
-        else:
-            raise ConnectionRefusedError
-        self._lock.release()
-=======
-        with self._lock_tx:
-            self._cc_send(msg=msg, raw=raw, **kwargs)
->>>>>>> 73ba0334
 
     def cc_receive(self, timeout: float = 0.1, size: Optional[int] = None) -> dict:
         """Read a thread-safe message on the channel and send an acknowledgement.
 
         :param timeout: time in second to wait for reading a message
-<<<<<<< HEAD
         :param size: size of the message to receive
-=======
-        :param raw: should the message be returned as pykiso.Message or
-            sent as it is
->>>>>>> 73ba0334
 
         :return: the received message
         """
-<<<<<<< HEAD
-        received_message = None
-        if self._lock.acquire(False):
-            # Store received message
-            received_message = self._cc_receive(timeout=timeout, size=size)
-        else:
-            raise ConnectionRefusedError
-        self._lock.release()
-        return received_message
-=======
         with self._lock_rx:
-            return self._cc_receive(timeout=timeout, raw=raw)
->>>>>>> 73ba0334
+            return self._cc_receive(timeout=timeout, size=size)
 
     @abc.abstractmethod
     def _cc_open(self) -> None:
