--- conflicted
+++ resolved
@@ -19,12 +19,10 @@
 
 
 """
-<<<<<<< HEAD
 import logging
 import pprint
 import sys
 from typing import Optional, Tuple
-=======
 import collections
 import logging
 import pprint
@@ -32,7 +30,6 @@
 import time
 from pathlib import Path
 from typing import Dict, List, NamedTuple, Optional, Tuple
->>>>>>> 5ccc4821
 
 import click
 
@@ -46,92 +43,6 @@
 from .test_setup.config_registry import ConfigRegistry
 from .types import PathType
 
-<<<<<<< HEAD
-=======
-LogOptions = collections.namedtuple("LogOptions", "log_path log_level report_type")
-
-click.UsageError.exit_code = ExitCode.BAD_CLI_USAGE
-
-# use to store the selected logging options
-log_options: Optional[NamedTuple] = None
-
-
-def initialize_logging(
-    log_path: PathType, log_level: str, report_type: str = None
-) -> logging.Logger:
-    """Initialize the logging.
-
-    Sets the general log level, output file or STDOUT and the
-    logging format.
-
-    :param log_path: path to the logfile
-    :param log_level: any of DEBUG, INFO, WARNING, ERROR
-    :param report_type: expected report type (junit, text,...)
-
-    :returns: configured Logger
-    """
-    root_logger = logging.getLogger()
-    log_format = logging.Formatter(
-        "%(asctime)s [%(levelname)s] %(module)s:%(lineno)d: %(message)s"
-    )
-    levels = {
-        "DEBUG": logging.DEBUG,
-        "INFO": logging.INFO,
-        "WARNING": logging.WARNING,
-        "ERROR": logging.ERROR,
-    }
-
-    # update logging options
-    global log_options
-    log_options = LogOptions(log_path, log_level, report_type)
-
-    # if log_path is given create use a logging file handler
-    if log_path is not None:
-        log_path = Path(log_path)
-        if log_path.is_dir():
-            fname = time.strftime("%Y-%m-%d_%H-%M-test.log")
-            log_path = log_path / fname
-        file_handler = logging.FileHandler(log_path, "a+")
-        file_handler.setFormatter(log_format)
-        file_handler.setLevel(levels[log_level])
-        root_logger.addHandler(file_handler)
-    # if log_path is not given and report type is not junit just
-    # instanciate a logging StreamHandler
-    if log_path is None and report_type != "junit":
-        stream_handler = logging.StreamHandler()
-        stream_handler.setFormatter(log_format)
-        stream_handler.setLevel(levels[log_level])
-        root_logger.addHandler(stream_handler)
-    # if report_type is junit use sys.stdout as stream
-    if report_type == "junit":
-        # flush all StreamHandler
-        for handler in root_logger.handlers:
-            if isinstance(handler, logging.StreamHandler):
-                handler.flush()
-        # but keep FileHandler
-        root_logger.handlers = [
-            handler
-            for handler in root_logger.handlers
-            if isinstance(handler, logging.FileHandler)
-        ]
-        stream_handler = logging.StreamHandler(sys.stdout)
-        stream_handler.setFormatter(log_format)
-        stream_handler.setLevel(levels[log_level])
-        root_logger.addHandler(stream_handler)
-
-    root_logger.setLevel(levels[log_level])
-
-    return logging.getLogger(__name__)
-
-
-def get_logging_options() -> LogOptions:
-    """Simply return the previous logging options.
-
-    :return: logging options log path, log level and report type
-    """
-    return log_options
-
->>>>>>> 5ccc4821
 
 def eval_user_tags(click_context: click.Context) -> Dict[str, List[str]]:
     """Evaluate commandline args for user tags and raise exceptions for invalid
@@ -221,21 +132,18 @@
     help="stop the test run on the first error or failure",
 )
 @click.option(
-<<<<<<< HEAD
     "--verbose",
     is_flag=True,
     required=False,
     help="activate logging for the whole framework",
 )
-@click.argument("pattern", required=False)
-=======
+@click.option(
     "-p",
     "--pattern",
     type=click.STRING,
     required=False,
     help="test filter pattern, e.g. 'test_suite_1.py' or 'test_*.py'. It will be applied to all defined test suites.",
 )
->>>>>>> 5ccc4821
 @click.version_option(__version__)
 @Grabber.grab_cli_config
 @click.pass_context
