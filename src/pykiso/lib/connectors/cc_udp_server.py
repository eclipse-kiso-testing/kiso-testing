##########################################################################
# Copyright (c) 2010-2022 Robert Bosch GmbH
# This program and the accompanying materials are made available under the
# terms of the Eclipse Public License 2.0 which is available at
# http://www.eclipse.org/legal/epl-2.0.
#
# SPDX-License-Identifier: EPL-2.0
##########################################################################

"""
Communication Channel via UDP server
************************************

:module: cc_udp_server

:synopsis: basic UDP server

.. currentmodule:: cc_udp_server

.. warning:: if multiple clients are connected to this server,
    ensure that each client receives all necessary responses before
    receiving messages again. Otherwise the responses may be
    sent to the wrong client

"""
import logging
import socket
from typing import Dict, Optional, Union

from pykiso import Message, connector

log = logging.getLogger(__name__)


class CCUdpServer(connector.CChannel):
    """Connector channel used to set up an UDP server."""

    def __init__(self, dest_ip: str, dest_port: int, **kwargs):
        """Initialize attributes.

        :param dest_ip: destination port
        :param dest_port: destination port
        """
        super().__init__(**kwargs)
        self.dest_ip = dest_ip
        self.dest_port = dest_port
        self.udp_socket = socket.socket(socket.AF_INET, socket.SOCK_DGRAM)
        self.address = None
        self.max_msg_size = 256
        # Set a timeout to send the signal to the GIL to change thread.
        # In case of a multi-threading system, all tasks will be called one after the other.
        self.timeout = 1e-6

    def _cc_open(self) -> None:
        """Bind UDP socket with configured port and IP address."""
        log.internal_info(f"UDP socket open at address: {self.address}")
        self.udp_socket.bind((self.dest_ip, self.dest_port))

    def _cc_close(self) -> None:
        """Close UDP socket."""
        log.internal_info(f"UDP socket closed at address: {self.address}")
        self.udp_socket.close()

    def _cc_send(self, msg: bytes or Message) -> None:
        """Send back a UDP message to the previous sender.

        :param msg: message instance to serialize into bytes
        """
<<<<<<< HEAD
        log.debug(f"UDP server send: {msg} at {self.address}")
=======
        if not raw:
            msg = msg.serialize()

        log.internal_debug(f"UDP server send: {msg} at {self.address}")
>>>>>>> 68a6c17e
        self.udp_socket.sendto(msg, self.address)

    def _cc_receive(
        self, timeout=0.0000001, size: Optional[int] = None
    ) -> Dict[str, Union[Message, bytes, None]]:
        """Read message from UDP socket.

        :param timeout: timeout applied on receive event

        :return: Message if successful, otherwise none
        """

        self.udp_socket.settimeout(timeout or self.timeout)

        try:
            msg_received, self.address = self.udp_socket.recvfrom(self.max_msg_size)

<<<<<<< HEAD
            log.debug(f"UDP server receives: {msg_received} at {self.address}")
=======
            if not raw:
                msg_received = Message.parse_packet(msg_received)

            log.internal_debug(f"UDP server receives: {msg_received} at {self.address}")
>>>>>>> 68a6c17e
        # catch the errors linked to the socket timeout without blocking
        except BlockingIOError:
            log.internal_debug(f"encountered error while receiving message via {self}")
            return {"msg": None}
        except socket.timeout:
            log.internal_debug(f"encountered error while receiving message via {self}")
            return {"msg": None}
        except BaseException:
            log.exception(f"encountered error while receiving message via {self}")
            return {"msg": None}

        return {"msg": msg_received}<|MERGE_RESOLUTION|>--- conflicted
+++ resolved
@@ -66,14 +66,7 @@
 
         :param msg: message instance to serialize into bytes
         """
-<<<<<<< HEAD
-        log.debug(f"UDP server send: {msg} at {self.address}")
-=======
-        if not raw:
-            msg = msg.serialize()
-
         log.internal_debug(f"UDP server send: {msg} at {self.address}")
->>>>>>> 68a6c17e
         self.udp_socket.sendto(msg, self.address)
 
     def _cc_receive(
@@ -90,15 +83,7 @@
 
         try:
             msg_received, self.address = self.udp_socket.recvfrom(self.max_msg_size)
-
-<<<<<<< HEAD
-            log.debug(f"UDP server receives: {msg_received} at {self.address}")
-=======
-            if not raw:
-                msg_received = Message.parse_packet(msg_received)
-
             log.internal_debug(f"UDP server receives: {msg_received} at {self.address}")
->>>>>>> 68a6c17e
         # catch the errors linked to the socket timeout without blocking
         except BlockingIOError:
             log.internal_debug(f"encountered error while receiving message via {self}")
