--- conflicted
+++ resolved
@@ -32,10 +32,7 @@
 from pykiso.connector import CChannel
 
 if TYPE_CHECKING:
-<<<<<<< HEAD
-=======
     from pykiso.lib.auxiliaries.proxy_auxiliary import ProxyAuxiliary
->>>>>>> 15bf26d2
     from pykiso.types import ProxyReturn
 
 
