##########################################################################
# Copyright (c) 2010-2022 Robert Bosch GmbH
# This program and the accompanying materials are made available under the
# terms of the Eclipse Public License 2.0 which is available at
# http://www.eclipse.org/legal/epl-2.0.
#
# SPDX-License-Identifier: EPL-2.0
##########################################################################

"""
CAN Communication Channel using Vector hardware
***********************************************

:module: cc_vector_can

:synopsis: CChannel implementation for CAN(fd) using Vector API from python-can

.. currentmodule:: cc_vector_can

"""

import logging
from typing import Dict, Optional, Union

import can
import can.bus
import can.interfaces.vector
from can.interfaces.vector.canlib import get_channel_configs

from pykiso import CChannel, Message

MessageType = Union[Message, bytes]

log = logging.getLogger(__name__)


class CCVectorCan(CChannel):
    """CAN FD channel-adapter."""

    def __init__(
        self,
        bustype: str = "vector",
        poll_interval: float = 0.01,
        rx_queue_size: int = 524288,
        serial: int = None,
        channel: int = 3,
        bitrate: int = 500000,
        data_bitrate: int = 2000000,
        fd: bool = True,
        enable_brs: bool = False,
        app_name: str = None,
        can_filters: list = None,
        is_extended_id: bool = False,
        **kwargs,
    ):
        """Initialize can channel settings.

        :param bustype: python-can interface modules used
        :param poll_interval: Poll interval in seconds.
        :param rx_queue_size: Number of messages in receive queue
        :param serial: Vector Box's serial number. Can be replaced by the
            "AUTO" flag to trigger the Vector Box automatic detection.
        :param channel: The channel indexes to create this bus with
        :param bitrate: Bitrate in bits/s.
        :param app_name: Name of application in Hardware Config.
            If set to None, the channel should be a global channel index.
        :param data_bitrate: Which bitrate to use for data phase in CAN FD.
        :param fd: If CAN-FD frames should be supported.
        :param enable_brs: sets the bitrate_switch flag to use higher transmission speed
        :param can_filters: A iterable of dictionaries each containing
            a “can_id”, a “can_mask”, and an optional “extended” key.
        :param is_extended_id: This flag controls the size of the arbitration_id field.

        """
        super().__init__(**kwargs)
        self.bustype = bustype
        self.poll_interval = poll_interval
        self.rx_queue_size = rx_queue_size
        if str(serial).upper() == "AUTO":
            self.serial = detect_serial_number()
        else:
            self.serial = serial if not isinstance(serial, str) else int(serial)
        self.channel = channel
        self.app_name = app_name
        self.bitrate = bitrate
        self.data_bitrate = data_bitrate
        self.is_extended_id = is_extended_id
        self.fd = fd
        self.enable_brs = enable_brs
        self.can_filters = can_filters
        self.remote_id = None
        self.bus = None
        # Set a timeout to send the signal to the GIL to change thread.
        # In case of a multi-threading system, all tasks will be called one after the other.
        self.timeout = 1e-6

        if self.enable_brs and not self.fd:
            log.internal_warning(
                "Bitrate switch will have no effect because option is_fd is set to false."
            )

    def _cc_open(self) -> None:
        """Open a can bus channel and set filters for reception."""
        log.internal_info(f"CAN bus channel open: {self.channel}")
        self.bus = can.interface.Bus(
            bustype=self.bustype,
            poll_interval=self.poll_interval,
            rx_queue_size=self.rx_queue_size,
            serial=self.serial,
            app_name=self.app_name,
            channel=self.channel,
            bitrate=self.bitrate,
            data_bitrate=self.data_bitrate,
            fd=self.fd,
            bitrate_switch=self.enable_brs,
            can_filters=self.can_filters,
        )

    def _cc_close(self) -> None:
        """Close the current can bus channel."""
        log.internal_info(f"CAN bus channel closed: {self.channel}")
        self.bus.shutdown()
        self.bus = None

    def _cc_send(self, msg, **kwargs) -> None:
        """Send a CAN message at the configured id.

        If remote_id parameter is not given take configured ones.

        :param msg: data to send
        :param kwargs: destination can id used

        """
        _data = msg
        remote_id = kwargs.get("remote_id")

        if remote_id is None:
            remote_id = self.remote_id

        can_msg = can.Message(
            arbitration_id=remote_id,
            data=_data,
            is_extended_id=self.is_extended_id,
            is_fd=self.fd,
            bitrate_switch=self.enable_brs,
        )
        self.bus.send(can_msg)

        log.internal_debug(f"sent CAN Message: {can_msg}")

    def _cc_receive(
        self, timeout=0.0001, size: Optional[int] = None
    ) -> Dict[str, Union[MessageType, int]]:
        """Receive a can message using configured filters.

        :param timeout: timeout applied on reception

        :return: the received data and the source can id
        """
        try:  # Catch bus errors & rcv.data errors when no messages where received
            received_msg = self.bus.recv(timeout=timeout or self.timeout)

            if received_msg is not None:
                frame_id = received_msg.arbitration_id
                payload = received_msg.data

<<<<<<< HEAD
                log.debug(f"received CAN Message: {frame_id}, {payload}")
=======
                if not raw:
                    payload = Message.parse_packet(payload)

                log.internal_debug(f"received CAN Message: {frame_id}, {payload}")
>>>>>>> 68a6c17e

                return {"msg": payload, "remote_id": frame_id}
            else:
                return {"msg": None}
        except BaseException:
            log.exception(f"encountered error while receiving message via {self}")
            return {"msg": None}


def detect_serial_number() -> int:
    """Provide the serial number of the currently available Vector Box to be used.

    If several Vector Boxes are detected, the one with the lowest serial number is selected.
    If no Vector Box is connected, a ConnectionRefused error is thrown.

    :return: the Vector Box serial number
    :raises ConnectionRefusedError: raised if no Vector box is currently available
    """
    # Get all channels configuration
    channel_configs = get_channel_configs()
    # Getting all serial numbers
    serial_numbers = set()
    for channel_config in channel_configs:
        serial_number = channel_config.serialNumber
        if serial_number != 0:
            serial_numbers.add(channel_config.serialNumber)
    if serial_numbers:
        # if several devices are discovered, the first Vector Box is chosen
        serial_number = min(serial_numbers)
        log.internal_info(f"Using Vector Box with serial number {serial_number}")
        return serial_number
    else:
        raise ConnectionRefusedError("No Vector box is currently available")<|MERGE_RESOLUTION|>--- conflicted
+++ resolved
@@ -163,15 +163,7 @@
             if received_msg is not None:
                 frame_id = received_msg.arbitration_id
                 payload = received_msg.data
-
-<<<<<<< HEAD
-                log.debug(f"received CAN Message: {frame_id}, {payload}")
-=======
-                if not raw:
-                    payload = Message.parse_packet(payload)
-
                 log.internal_debug(f"received CAN Message: {frame_id}, {payload}")
->>>>>>> 68a6c17e
 
                 return {"msg": payload, "remote_id": frame_id}
             else:
