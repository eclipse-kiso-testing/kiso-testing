##########################################################################
# Copyright (c) 2010-2022 Robert Bosch GmbH
# This program and the accompanying materials are made available under the
# terms of the Eclipse Public License 2.0 which is available at
# http://www.eclipse.org/legal/epl-2.0.
#
# SPDX-License-Identifier: EPL-2.0
##########################################################################

"""
Generic Test
************

:module: test_case

:synopsis: Basic extensible implementation of a TestCase, and of a Remote
TestCase for Message Protocol / TestApp usage.

.. currentmodule:: test_case

.. note:: TODO later on will inherit from a metaclass to get the id parameters
"""

import functools
import logging
import unittest
from typing import Dict, List, Optional, Union

from .. import message
from ..cli import get_logging_options, initialize_logging
from ..interfaces.thread_auxiliary import AuxiliaryInterface
from .test_message_handler import test_app_interaction

log = logging.getLogger(__name__)


def retry_test_case(
    max_try: int = 2,
    rerun_setup: bool = False,
    rerun_teardown: bool = False,
    stability_test: bool = False,
):
    """Decorator: retry mechanism for testCase.

    The aim is to cover the 2 following cases:

        - Unstable test : get the test pass within the {max_try} attempt

        - Stability test : run {max_try} time the test expecting no error

    The **retry_test_case** comes with the possibility to re-run the setUp and
    tearDown methods automatically.

    :param max_try: maximum number of try to get the test pass.
    :param rerun_setup: call the "setUp" method of the test.
    :param rerun_teardown: call the "tearDown" method of the test.
    :param stability_test: run {max_try} time the test and raise an exception if an error occurs.

    :return: None, a testCase is not supposed to return anything.
    :raise Exception: if stability_test, the exception that occurred during the execution; if
        not stability_test, the exception that occurred at the last try.
    """

    def decorator(func):
        @functools.wraps(func)
        def func_wrapper(self) -> None:
            # track the current execution for logging
            current_execution = None

            for retry_nb in range(1, max_try + 1):
                try:
                    # by the 2nd attempt, end the test with the teardown and start with setUp
                    if retry_nb > 1:
                        if rerun_teardown:
                            current_execution = self.tearDown
                            self.tearDown()
                        if rerun_setup:
                            current_execution = self.setUp
                            self.setUp()

                    # run the method (eg: test_run(self))
                    current_execution = func
                    func(self)
                    if not stability_test:
                        break
                    else:
                        # Clearly separate tests
                        log.info(
                            f">>>>>>>>>> Stability test {retry_nb}/{max_try} succeed <<<<<<<<<<"
                        )

                except Exception as e:
                    # log: test_name (class), method (setUp, test_run, tearDown) and the error.
                    log.warning(
                        f"{self.__class__.__name__}.{current_execution.__name__} failed with exception: {e}."
                    )

                    # raise the exception that occurred during the latest attempt
                    if retry_nb == max_try or stability_test:
                        log.error(
                            f">>>>>>>>>> Test {retry_nb}/{max_try} failed <<<<<<<<<<"
                        )
                        raise e

                    # print counter only after failing test to avoid spamming the console
                    log.info(f">>>>>>>>>> Attempt: {retry_nb +1}/{max_try} <<<<<<<<<<")

        return func_wrapper

    return decorator


class BasicTest(unittest.TestCase):
    """Base for test-cases."""

    def __init__(
        self,
        test_suite_id: int,
        test_case_id: int,
        aux_list: Union[List[AuxiliaryInterface], None],
        setup_timeout: Union[int, None],
        run_timeout: Union[int, None],
        teardown_timeout: Union[int, None],
        test_ids: Union[dict, None],
        tag: Union[Dict[str, List[str]], None],
        args: tuple,
        kwargs: dict,
    ):
        """Initialize generic test-case.

        :param test_suite_id: test suite identification number
        :param test_case_id: test case identification number
        :param aux_list: list of used auxiliaries
        :param setup_timeout: maximum time (in seconds) used to wait
            for a report during setup execution
        :param run_timeout: maximum time (in seconds) used to wait for
            a report during test_run execution
        :param teardown_timeout: the maximum time (in seconds) used to
            wait for a report during teardown execution
        :param test_ids: jama references to get the coverage
            eg: {"Component1": ["Req1", "Req2"], "Component2": ["Req3"]}
        :param tag: dictionary containing lists of variants and/or test levels when only a subset of tests needs to be executed
        """
        # Initialize base class
        super().__init__(*args, **kwargs)
        # Save list of test auxiliaries to use (already initialize)
        self.test_auxiliary_list = aux_list or []
        # Save test information
        self.test_suite_id = test_suite_id
        self.test_case_id = test_case_id
        self.test_ids = test_ids
        self.tag = tag
        if any([setup_timeout, run_timeout, teardown_timeout]) and not isinstance(
            self, RemoteTest
        ):
            log.warning(
                "BasicTest does not support test timeouts, it will be discarded"
            )

        # Store additional data fetched during test for
        # the step-report (even if not activated)
        self.step_report_header = {}
        # Message for step in report
        self.step_report_message = ""
        # Test succeed flag
        # Set to false if one or more steps fail
        self.step_report_succeed = True
        # Error message on step fail
        self.step_report_last_error_message = ""
        # Flag used for stopping interruptions on first fail for reporting
        self.step_report_continue_on_error = False
        # Current report table
        self.step_report_current_table = None

    def cleanup_and_skip(self, aux: AuxiliaryInterface, info_to_print: str) -> None:
        """Cleanup auxiliary and log reasons.

        :param aux: corresponding auxiliary to abort
        :param info_to_print: A message you want to print while cleaning up the test
        """
        # Log error message
        log.critical(info_to_print)

        # Send aborts to corresponding auxiliary
        if aux.abort_command() is not True:
            log.critical(f"Error occurred during abort command on auxiliary {aux}")

        self.fail(info_to_print)

    @classmethod
    def setUpClass(cls) -> None:
        """A class method called before tests in an individual class are
        run.

        This implementation is only mandatory to enable logging in junit
        report. The logging configuration has to be call inside test
        runner run, otherwise stdout is never caught.
        """
        options = get_logging_options()
        if options.report_type == "junit":
            initialize_logging(None, options.log_level, options.report_type)

    def setUp(self) -> None:
        """Startup hook method to execute code before each test method."""
        pass

    def tearDown(self) -> None:
        """Closure hook method to execute code after each test method."""
        pass


class RemoteTest(BasicTest):
    """Base test-cases for Message Protocol / TestApp usage."""

    response_timeout: int = 10

    def __init__(
        self,
        test_suite_id: int,
        test_case_id: int,
        aux_list: Union[List[AuxiliaryInterface], None],
        setup_timeout: Union[int, None],
        run_timeout: Union[int, None],
        teardown_timeout: Union[int, None],
        test_ids: Union[dict, None],
        tag: Union[Dict[str, List[str]], None],
        args: tuple,
        kwargs: dict,
    ):
        """Initialize TestApp test-case.

        :param test_suite_id: test suite identification number
        :param test_case_id: test case identification number
        :param aux_list: list of used auxiliaries
        :param setup_timeout: maximum time (in seconds) used to wait
            for a report during setup execution
        :param run_timeout: maximum time (in seconds) used to wait for
            a report during test_run execution
        :param teardown_timeout: the maximum time (in seconds) used to
            wait for a report during teardown execution
        :param test_ids: jama references to get the coverage
            eg: {"Component1": ["Req1", "Req2"], "Component2": ["Req3"]}
        :param tag: dictionary containing lists of variants and/or test levels when only a subset of tests needs to be executed
        """
        super().__init__(
            test_suite_id,
            test_case_id,
            aux_list,
            setup_timeout,
            run_timeout,
            teardown_timeout,
            test_ids,
            tag,
            args,
            kwargs,
        )
<<<<<<< HEAD
        # lock auxiliaries
        for aux in self.test_auxiliary_list:
            locked = aux.lock_it(1)
            if not locked:
                self.cleanup_and_skip(aux, f"{aux} could not be locked!")

        # send TEST_CASE_RUN command wait for report and log it
        with self.msg_handler.setup(
            test_entity=self,
            timeout_cmd=5,
            timeout_resp=self.setup_timeout,
        ) as report_infos:

            # Unlock all auxiliaries
            for aux in self.test_auxiliary_list:
                aux.unlock_it()

            for aux, report_msg, log_level_func, log_msg in report_infos:
                log_level_func(log_msg)

                is_test_on_dut_implemented = (
                    report_msg.sub_type
                    != message.MessageReportType.TEST_NOT_IMPLEMENTED
                )
                is_report = report_msg.get_message_type() == message.MessageType.REPORT
                if is_test_on_dut_implemented and is_report:
                    self.assertEqual(
                        report_msg.sub_type, message.MessageReportType.TEST_PASS
                    )
                    
=======
        self.setup_timeout = setup_timeout or RemoteTest.response_timeout
        self.run_timeout = run_timeout or RemoteTest.response_timeout
        self.teardown_timeout = teardown_timeout or RemoteTest.response_timeout
>>>>>>> f5cd2665

    @test_app_interaction(
        message_type=message.MessageCommandType.TEST_CASE_SETUP, timeout_cmd=5
    )
    def setUp(self) -> None:
        """Startup hook method to execute code before each test method."""
        pass

    @test_app_interaction(
        message_type=message.MessageCommandType.TEST_CASE_RUN, timeout_cmd=5
    )
    def test_run(self) -> None:
        """Hook method from unittest in order to execute test case."""
        pass

    @test_app_interaction(
        message_type=message.MessageCommandType.TEST_CASE_TEARDOWN, timeout_cmd=5
    )
    def tearDown(self) -> None:
        """Closure hook method to execute code after each test method."""
        pass


def define_test_parameters(
    suite_id: int = 0,
    case_id: int = 0,
    aux_list: List[AuxiliaryInterface] = None,
    setup_timeout: Optional[int] = None,
    run_timeout: Optional[int] = None,
    teardown_timeout: Optional[int] = None,
    test_ids: Optional[dict] = None,
    tag: Optional[Dict[str, List[str]]] = None,
):
    """Decorator to fill out test parameters of the BasicTest and RemoteTest automatically."""

    def generate_modified_class(DecoratedClass):
        """For basic test-case, generates the same class but with the test IDs
        already filled. It works as a partially filled-out call to the __init__ method.
        """

        class NewClass(DecoratedClass):
            """Modified {DecoratedClass.__name__}, with the __init__ method
            already filled out with the following test-parameters:
            Suite ID:    {suite_id}
            Case ID:     {case_id}
            Auxiliaries: {auxes}
            setup_timeout: {setup_timeout}
            run_timeout: {run_timeout}
            teardown_timeout: {teardown_timeout}
            test_ids: {test_ids}
            tag: {tag}
            """

            @functools.wraps(DecoratedClass.__init__)
            def __init__(self, *args, **kwargs):
                super(NewClass, self).__init__(
                    suite_id,
                    case_id,
                    aux_list,
                    setup_timeout,
                    run_timeout,
                    teardown_timeout,
                    test_ids,
                    tag,
                    args,
                    kwargs,
                )

        NewClass.__doc__ = NewClass.__doc__.format(
            DecoratedClass=DecoratedClass,
            suite_id=suite_id,
            case_id=case_id,
            auxes=[aux.__class__.__name__ for aux in aux_list or []],
            setup_timeout=setup_timeout,
            run_timeout=run_timeout,
            teardown_timeout=teardown_timeout,
            test_ids=test_ids,
            tag=tag,
        )

        # Used to display the current test module in the test result
        NewClass.__module__ = DecoratedClass.__module__
        # Passing the name of the decorated class to the new returned class
        # in order to get the test case name and references, i.e. suite_id and case_id
        # in the test results in the console and in the report.
        # Changing __name__ is necessary to make the test name appear in the test results in the console.
        # Changing __qualname__ is necessary to make the test name appear in the test results in the report.
        NewClass.__name__ = DecoratedClass.__name__ + f"-{suite_id}-{case_id}"
        NewClass.__qualname__ = DecoratedClass.__qualname__ + f"-{suite_id}-{case_id}"

        return NewClass

    return generate_modified_class<|MERGE_RESOLUTION|>--- conflicted
+++ resolved
@@ -254,42 +254,9 @@
             args,
             kwargs,
         )
-<<<<<<< HEAD
-        # lock auxiliaries
-        for aux in self.test_auxiliary_list:
-            locked = aux.lock_it(1)
-            if not locked:
-                self.cleanup_and_skip(aux, f"{aux} could not be locked!")
-
-        # send TEST_CASE_RUN command wait for report and log it
-        with self.msg_handler.setup(
-            test_entity=self,
-            timeout_cmd=5,
-            timeout_resp=self.setup_timeout,
-        ) as report_infos:
-
-            # Unlock all auxiliaries
-            for aux in self.test_auxiliary_list:
-                aux.unlock_it()
-
-            for aux, report_msg, log_level_func, log_msg in report_infos:
-                log_level_func(log_msg)
-
-                is_test_on_dut_implemented = (
-                    report_msg.sub_type
-                    != message.MessageReportType.TEST_NOT_IMPLEMENTED
-                )
-                is_report = report_msg.get_message_type() == message.MessageType.REPORT
-                if is_test_on_dut_implemented and is_report:
-                    self.assertEqual(
-                        report_msg.sub_type, message.MessageReportType.TEST_PASS
-                    )
-                    
-=======
         self.setup_timeout = setup_timeout or RemoteTest.response_timeout
         self.run_timeout = run_timeout or RemoteTest.response_timeout
         self.teardown_timeout = teardown_timeout or RemoteTest.response_timeout
->>>>>>> f5cd2665
 
     @test_app_interaction(
         message_type=message.MessageCommandType.TEST_CASE_SETUP, timeout_cmd=5
