--- conflicted
+++ resolved
@@ -30,29 +30,16 @@
                         <tr>
                             {# Set Columns name from the first row, excluding succeed flag #}
                             <th scope="col" style="width: 3%">Step</th>
-<<<<<<< HEAD
-                            {% set columns_name = test_content[0].keys() %}
-                            {% for column_name in columns_name if column_name != "succeed" %}
-=======
                             {% for column_name in test_content[0].keys() if column_name != "succeed" %}
->>>>>>> 7ca8fec1
                                 <th scope="col">{{column_name}}</th>
                             {% endfor %}
                         </tr>
                     </thead>
                     <tbody>
-<<<<<<< HEAD
-                        {% for row in test_content %}
-                            {% if not row.pop("succeed") %}
-                                {% set color_cell = "background-color: rgb(236, 160, 160);" %}
-                                {% set color_empty_cell = "background-color: rgb(236, 160, 160);" %}
-                            {% else %}
-=======
                         {# Loop over each assert method called (step-report) #}
                         {% for row in test_content %}
                             {# Set cell color variable according to the assert result and emptiness #}
                             {% if row.pop("succeed") %}
->>>>>>> 7ca8fec1
                                 {% set color_cell = "background-color: rgb(196, 243, 196);" %}
                                 {% set color_empty_cell = "background-color: rgb(250, 250, 128);" %}
                             {% else %}
